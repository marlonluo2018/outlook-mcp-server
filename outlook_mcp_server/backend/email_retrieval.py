"""Email retrieval functions with consolidated search and improved error handling"""
from datetime import datetime, timedelta, timezone
import time
import logging
from typing import List, Dict, Optional, Tuple

from .outlook_session import OutlookSessionManager
from .shared import MAX_DAYS, MAX_EMAILS, MAX_LOAD_TIME, email_cache, save_email_cache, clear_email_cache, add_email_to_cache
from .utils import OutlookItemClass, build_dasl_filter, get_pagination_info, safe_encode_text
from .validators import EmailSearchParams, EmailListParams, PaginationParams

logger = logging.getLogger(__name__)


def _format_recipient_for_display(recipient) -> str:
    """Format recipient for display using enhanced display name + email format.
    
    Args:
        recipient: Recipient data (dict with display_name and email, or legacy format)
        
    Returns:
        Formatted recipient string (e.g., "Display Name <email@domain.com>" or just "email@domain.com")
    """
    if isinstance(recipient, dict):
        display_name = recipient.get('display_name', '').strip()
        email = recipient.get('email', '').strip()
        
        # Enhanced format: Display Name <email@domain.com>
        if display_name and email:
            return f"{display_name} <{email}>"
        # Fallback: just email
        elif email:
            return email
        # Fallback: just display name
        elif display_name:
            return display_name
        # Ultimate fallback: return empty string
        else:
            return ""
    
    # Legacy format support
    elif isinstance(recipient, str):
        return recipient.strip()
    
    # Fallback for unexpected types
    return str(recipient) if recipient else ""


def _unified_search(
    search_term: str,
    days: int = 7,
    folder_name: Optional[str] = None,
    match_all: bool = True,
    search_field: str = "subject"
) -> Tuple[List[Dict], str]:
    """Unified search function with field-specific filtering.
    
    Args:
        search_term: Search term to match
        days: Number of days to look back
        folder_name: Optional folder name
        match_all: If True, all terms must match (AND); if False, any term matches (OR)
        search_field: Which field to filter ('subject', 'sender', 'recipient', 'body')
        
    Returns:
        Tuple of (email list, note string)
    """
    # Validate using Pydantic
    try:
        params = EmailSearchParams(
            search_term=search_term,
            days=days,
            folder_name=folder_name,
            match_all=match_all
        )
    except Exception as e:
        logger.error(f"Validation error in _unified_search: {e}")
        raise ValueError(f"Invalid search parameters: {e}")
    
    # Map search field to filter parameter
    field_filters = {
        "subject": {"subject_filter_only": True},
        "sender": {"sender_filter_only": True},
        "recipient": {"recipient_filter_only": True},
        "body": {"body_filter_only": True}
    }
    
    filter_kwargs = field_filters.get(search_field, {"subject_filter_only": True})
    
    emails, note = get_emails_from_folder(
        search_term=params.search_term,
        days=params.days,
        folder_name=params.folder_name,
        match_all=params.match_all,
        **filter_kwargs
    )
    
    # If no results found with server-side filtering, try extended search
    if not emails and search_term:
        search_terms = search_term.lower().split()
        if len(search_terms) == 1:
            extended_days = min(90, days * 4)
            logger.info(f"No results found, trying extended search for {extended_days} days")
            
            extended_emails, extended_note = get_emails_from_folder(
                search_term=search_term,
                days=extended_days,
                folder_name=folder_name,
                match_all=match_all,
                **filter_kwargs
            )
            
            if extended_emails:
                note += f" (extended search in last {extended_days} days)"
                return extended_emails, note
    
    return emails, note


def get_emails_from_folder(
    search_term: Optional[str] = None,
    days: Optional[int] = None,
    folder_name: Optional[str] = None,
    match_all: bool = True,
    sender_filter_only: bool = False,
    recipient_filter_only: bool = False,
    subject_filter_only: bool = False,
    body_filter_only: bool = False
) -> Tuple[List[Dict], str]:
    """Retrieve emails from specified folder with batch processing and timeout.
    
    Args:
        search_term: Optional search term to filter emails
        days: Optional number of days to look back
        folder_name: Optional folder name (defaults to Inbox)
        match_all: If True (default), all search terms must match (AND logic)
        sender_filter_only: If True, only search sender field
        recipient_filter_only: If True, only search recipient field
        subject_filter_only: If True, only search subject field
        body_filter_only: If True, only search body field
        
    Returns:
        Tuple of (email list, limit note string)
    """
    # Clear cache before loading new emails
    clear_email_cache()
    
    emails = []
    start_time = time.time()
    retry_count = 0
    limit_note = ""
    failed_count = 0
    
    with OutlookSessionManager() as session:
        while retry_count < 3:
            try:
                # Check timeout
                if time.time() - start_time > MAX_LOAD_TIME:
                    limit_note = " (MAX_LOAD_TIME reached)"
                    logger.warning(f"MAX_LOAD_TIME reached after processing {len(emails)} emails")
                    break
                    
                folder = session.get_folder(folder_name)
                if not folder:
                    logger.error(f"Folder not found: {folder_name}")
                    return [], " (Folder not found)"
                
                folder_items = folder.Items

                # Get date threshold
                days_to_use = min(days or MAX_DAYS, MAX_DAYS)
                now = datetime.now()
                threshold_date = now.replace(tzinfo=timezone.utc) - timedelta(days=days_to_use)
                
                # Build optimized DASL filter if search term is provided
                if search_term:
                    search_terms = search_term.lower().split()
                    
                    # Determine which field to search
                    if sender_filter_only:
                        field_filter = 'sender'
                    elif recipient_filter_only:
                        field_filter = 'recipient'
                    elif subject_filter_only:
                        field_filter = 'subject'
                    elif body_filter_only:
                        field_filter = 'body'
                    else:
                        field_filter = 'subject'  # default
                    
                    # Build optimized filter using utility function
                    filter_str = build_dasl_filter(search_terms, threshold_date, field_filter, match_all)
                    folder_items = folder_items.Restrict(filter_str)
                    logger.info(f"Applied DASL filter for {field_filter}: {len(search_terms)} terms")
                
                # Sort by received time (newest first)
                folder_items.Sort("[ReceivedTime]", True)
                
                # Process emails with improved error handling
                processed_count = 0
                total_items = folder_items.Count
                logger.info(f"Processing up to {min(total_items, MAX_EMAILS)} emails from {total_items} total")
                
                for i in range(1, total_items + 1):
                    # Check limits
                    if len(emails) >= MAX_EMAILS:
                        limit_note = f" (MAX_EMAILS={MAX_EMAILS} reached)"
                        logger.info(f"Reached MAX_EMAILS limit: {MAX_EMAILS}")
                        break
                    
                    if time.time() - start_time > MAX_LOAD_TIME:
                        limit_note = f" (MAX_LOAD_TIME reached after {processed_count} emails)"
                        logger.warning(f"MAX_LOAD_TIME reached after {processed_count} emails")
                        break
                    
                    try:
                        item = folder_items.Item(i)
                        
                        # Skip non-mail items
                        if item.Class != OutlookItemClass.MAIL_ITEM:
                            continue
                            
                        processed_count += 1
                        received_time = item.ReceivedTime
                        
                        # Convert COM datetime to Python datetime
                        try:
                            if hasattr(received_time, 'year'):
                                received_datetime = received_time
                            else:
                                received_datetime = datetime.strptime(
                                    received_time.strftime('%Y-%m-%d %H:%M:%S'),
                                    '%Y-%m-%d %H:%M:%S'
                                )
                        except Exception as date_error:
                            logger.warning(f"Failed to parse date for email at index {i}: {date_error}")
                            continue
                        
                        # Stop if we've gone past the date threshold
                        if received_datetime < threshold_date:
                            logger.debug(f"Reached date threshold at email {i}")
                            break
                            
                        # Extract email data with safe encoding
                        raw_sender_name = safe_encode_text(
                            getattr(item, 'SenderName', 'Unknown Sender'),
                            'sender_name'
                        )
                        # Clean sender name
                        sender_name = raw_sender_name.split('/')[0].strip()
                        sender_name = sender_name.split('[')[0].strip()
                        sender_name = sender_name.split(',')[0].strip()
                        sender_name = ' '.join(sender_name.split())
                        
                        # Extract actual email addresses and display names from Recipients collection
                        to_recipients_list = []
                        cc_recipients_list = []
                        
                        if hasattr(item, 'Recipients'):
                            for recipient in item.Recipients:
                                try:
                                    if hasattr(recipient, 'AddressEntry'):
                                        address_entry = recipient.AddressEntry
                                        
                                        # Initialize recipient data
                                        email_address = None
                                        display_name = None
                                        
                                        # Try to get display name
                                        if hasattr(address_entry, 'Name'):
                                            display_name = safe_encode_text(address_entry.Name, 'recipient_name')
                                        
                                        # Try to get SMTP email address for Exchange users
                                        if hasattr(address_entry, 'GetExchangeUser'):
                                            try:
                                                exchange_user = address_entry.GetExchangeUser()
                                                if exchange_user and hasattr(exchange_user, 'PrimarySmtpAddress'):
                                                    email_address = safe_encode_text(exchange_user.PrimarySmtpAddress, 'recipient_email')
                                            except Exception as e:
                                                logger.debug(f"Failed to get Exchange user: {e}")
                                        
                                        # Fallback to Address if Exchange user failed
                                        if not email_address and hasattr(address_entry, 'Address'):
                                            address = safe_encode_text(address_entry.Address, 'recipient_address')
                                            # Check if it's a valid SMTP email address
                                            if '@' in address and not address.startswith('/'):
                                                email_address = address
                                        
                                        # Create recipient entry with both display name and email if available
                                        recipient_data = {}
                                        
                                        # Add display name if available
                                        if display_name:
                                            recipient_data['display_name'] = display_name
                                        
                                        # Add email address if available
                                        if email_address:
                                            recipient_data['email'] = email_address
                                        
                                        # Only add if we have at least one piece of information
                                        if recipient_data:
                                            if recipient.Type == 1:  # To recipient
                                                to_recipients_list.append(recipient_data)
                                            elif recipient.Type == 2:  # CC recipient
                                                cc_recipients_list.append(recipient_data)
                                                
                                except Exception as e:
                                    logger.warning(f"Failed to process recipient: {e}")
                                    continue
                        
                        email_data = {
                            'id': getattr(item, 'EntryID', ''),
                            'subject': safe_encode_text(getattr(item, 'Subject', 'No Subject'), 'subject'),
                            'sender': sender_name,
                            'sender_email': safe_encode_text(getattr(item, 'SenderEmailAddress', ''), 'sender_email'),
                            'received_time': str(received_datetime),
                            'unread': getattr(item, 'UnRead', False),
                            'to_recipients': to_recipients_list if to_recipients_list else [{'email': safe_encode_text(getattr(item, 'To', ''), 'to_recipients')}],
                            'cc_recipients': cc_recipients_list if cc_recipients_list else [{'email': safe_encode_text(getattr(item, 'CC', ''), 'cc_recipients')}]
                        }
                        
                        emails.append(email_data)
                        add_email_to_cache(email_data['id'], email_data)
                        save_email_cache()
                        
                    except Exception as e:
                        failed_count += 1
                        logger.warning(f"Failed to process email at index {i}: {type(e).__name__}: {str(e)}")
                        continue
                
                if failed_count > 0:
                    logger.info(f"Completed with {failed_count} failed emails out of {processed_count} processed")
                
                return emails[:MAX_EMAILS], limit_note
                
            except Exception as e:
                retry_count += 1
                logger.error(f"Error in get_emails_from_folder (attempt {retry_count}/3): {e}")
                if retry_count >= 3:
                    raise RuntimeError(f"Failed after {retry_count} retries: {str(e)}")
                time.sleep(1 * retry_count)  # Simple backoff
    
    return emails, limit_note


def list_recent_emails(folder_name: str = "Inbox", days: int = None) -> str:
    """Public interface for listing emails (used by CLI).
    Loads emails into cache and returns count message.
    """
    try:
        params = EmailListParams(days=days or 7, folder_name=folder_name)
    except Exception as e:
        logger.error(f"Validation error in list_recent_emails: {e}")
        raise ValueError(f"Invalid parameters: {e}")
    
    emails, note = get_emails_from_folder(
        folder_name=params.folder_name,
        days=params.days
    )
    
    days_str = f" from last {params.days} days" if params.days else ""
    logger.info(f"Listed {len(emails)} emails{days_str}")
    return f"Found {len(emails)} emails{days_str}. Use 'view_email_cache_tool' to view them.{note}"


def search_email_by_subject(
    search_term: str,
    days: int = 7,
    folder_name: Optional[str] = None,
    match_all: bool = True
) -> Tuple[List[Dict], str]:
    """Search emails by subject and return list of emails with note."""
    return _unified_search(search_term, days, folder_name, match_all, "subject")


def search_email_by_from(
    search_term: str,
    days: int = 7,
    folder_name: Optional[str] = None,
    match_all: bool = True
) -> Tuple[List[Dict], str]:
    """Search emails by sender name and return list of emails with note."""
    return _unified_search(search_term, days, folder_name, match_all, "sender")


def search_email_by_to(
    search_term: str,
    days: int = 7,
    folder_name: Optional[str] = None,
    match_all: bool = True
) -> Tuple[List[Dict], str]:
    """Search emails by recipient name and return list of emails with note."""
    return _unified_search(search_term, days, folder_name, match_all, "recipient")


def search_email_by_body(
    search_term: str,
    days: int = 7,
    folder_name: Optional[str] = None,
    match_all: bool = True
) -> Tuple[List[Dict], str]:
    """Search emails by body content and return list of emails with note."""
    return _unified_search(search_term, days, folder_name, match_all, "body")


def list_folders() -> List[str]:
    """List all available mail folders with recursive subfolder traversal."""
    with OutlookSessionManager() as session:
        folders = []
        
        def traverse_folders(folder, indent_level=0, parent_path=""):
            """Recursively traverse folders and subfolders.
            
            Args:
                folder: The folder object to traverse
                indent_level: Current indentation level (0 for top-level folders)
                parent_path: Full path of the parent folder for building complete paths
            """
            # Build the full path for this folder
            if parent_path:
                full_path = f"{parent_path}/{folder.Name}"
            else:
                full_path = folder.Name
            
            # Add current folder with appropriate indentation and full path info
            if indent_level == 0:
                # For top-level folders, show both name and full path
                folders.append(f"{folder.Name} (Full path: {full_path})")
            else:
                folders.append("  " * indent_level + f"{folder.Name} (Path: {full_path})")
            
            # Recursively process subfolders
            try:
                for subfolder in folder.Folders:
                    traverse_folders(subfolder, indent_level + 1, full_path)
            except Exception as e:
                logger.warning(f"Could not list subfolders for {folder.Name}: {e}")
        
        try:
            for root_folder in session.namespace.Folders:
                traverse_folders(root_folder)
        except Exception as e:
            logger.error(f"Error listing folders: {e}")
            raise
        return folders


def get_email_by_number(email_number: int) -> Optional[Dict]:
    """Get detailed information for a specific email by its position in cache (1-based index)."""
    if not isinstance(email_number, int) or email_number < 1:
        logger.warning(f"Invalid email number: {email_number}")
        return None
        
    cache_items = list(email_cache.values())
    if email_number > len(cache_items):
        logger.warning(f"Email number {email_number} out of range (cache size: {len(cache_items)})")
        return None
        
    email = cache_items[email_number - 1]
    
    # Validate cache item is a dictionary
    if not isinstance(email, dict):
        logger.error(f"Invalid cache item type: {type(email)}. Expected dict.")
        raise ValueError(f"Invalid cache item type: {type(email)}. Expected dict.")
    
    # Create filtered copy without sensitive fields
    sender = email.get('sender', 'Unknown Sender')
    if isinstance(sender, dict):
        sender_name = sender.get('name', 'Unknown Sender')
    else:
        sender_name = str(sender)
    
    filtered_email = {
        'id': email.get('id', ''),  # Include email ID for policy retrieval
        'subject': email.get('subject', 'No Subject'),
        'sender': sender_name,
        'received_time': email.get('received_time', ''),
        'unread': email.get('unread', False),
        'has_attachments': email.get('has_attachments', False),
        'size': email.get('size', 0),
        'body': email.get('body', ''),
        'to': ', '.join([
            _format_recipient_for_display(r) for r in email.get('to_recipients', [])
        ]) if email.get('to_recipients') else '',
        'cc': ', '.join([
            _format_recipient_for_display(r) for r in email.get('cc_recipients', [])
        ]) if email.get('cc_recipients') else '',
        'attachments': email.get('attachments', [])
    }
    
    # If email has full details already, return filtered version
    if 'body' in email and 'attachments' in email:
        return filtered_email
        
    # Otherwise fetch full details from Outlook
    with OutlookSessionManager() as session:
        try:
            item = session.namespace.GetItemFromID(email['id'])
            if item.Class != OutlookItemClass.MAIL_ITEM:
                logger.warning(f"Email {email_number} is not a mail item")
                return None
                
            filtered_email.update({
                'body': safe_encode_text(getattr(item, 'Body', ''), 'body'),
                'attachments': [
                    {
                        'name': safe_encode_text(attach.FileName, 'attachment_name'),
                        'size': attach.Size
                    }
                    for attach in item.Attachments
                ] if hasattr(item, 'Attachments') else []
            })
            
            logger.info(f"Retrieved full details for email #{email_number}")
            return filtered_email
            
        except Exception as e:
            logger.error(f"Error fetching email details for #{email_number}: {e}")
            return None


# Keep alias for backward compatibility
get_email_details = get_email_by_number


def view_email_cache(page: int = 1, per_page: int = 5) -> str:
    """View emails from cache with pagination and detailed info.
    
    Args:
        page: Page number (1-based)
        per_page: Items per page
        
    Returns:
        Formatted email previews as string
    """
    if not email_cache:
        return "Error: No emails in cache. Please use list_emails or search_emails first."
    
    try:
        params = PaginationParams(page=page, per_page=per_page)
    except Exception as e:
        logger.error(f"Validation error in view_email_cache: {e}")
        return f"Error: Invalid pagination parameters: {e}"
    
    cache_items = list(email_cache.values())
    pagination_info = get_pagination_info(len(cache_items), params.per_page)
    total_pages = pagination_info['total_pages']
    total_emails = pagination_info['total_items']
    
    if params.page > total_pages:
        return f"Error: Page {params.page} does not exist. There are only {total_pages} pages."
    
    start_idx = (params.page - 1) * params.per_page
    end_idx = min(params.page * params.per_page, total_emails)
    
    result = f"Showing emails {start_idx + 1}-{end_idx} of {total_emails} (Page {params.page}/{total_pages}):\n\n"
    
    for i in range(start_idx, end_idx):
        email = cache_items[i]
        result += f"Email #{i + 1}\n"
        result += f"Subject: {email['subject']}\n"
        result += f"From: {email['sender']}\n"
        
        # Display TO recipients if available
        if email.get('to_recipients'):
            to_names = [_format_recipient_for_display(r) for r in email['to_recipients']]
            result += f"To: {', '.join(to_names)}\n"
        
        # Display CC recipients if available
        if email.get('cc_recipients'):
            cc_names = [_format_recipient_for_display(r) for r in email['cc_recipients']]
            result += f"Cc: {', '.join(cc_names)}\n"
        
        result += f"Received: {email['received_time']}\n"
<<<<<<< HEAD
        result += f"Status: {'Read' if not email.get('unread', False) else 'Unread'}\n"
=======
        result += f"Read Status: {'Read' if not email.get('unread', False) else 'Unread'}\n"
>>>>>>> 800da423
        result += f"Has Attachments: {'Yes' if email.get('has_attachments', False) else 'No'}\n\n"
    
    if params.page < total_pages:
        result += f"Use view_email_cache_tool(page={params.page + 1}) to view next page."
    else:
        result += "This is the last page."
    
    result += "\nCall get_email_details_tool() to get full content of the email."
    
    return result
<|MERGE_RESOLUTION|>--- conflicted
+++ resolved
@@ -572,11 +572,7 @@
             result += f"Cc: {', '.join(cc_names)}\n"
         
         result += f"Received: {email['received_time']}\n"
-<<<<<<< HEAD
-        result += f"Status: {'Read' if not email.get('unread', False) else 'Unread'}\n"
-=======
         result += f"Read Status: {'Read' if not email.get('unread', False) else 'Unread'}\n"
->>>>>>> 800da423
         result += f"Has Attachments: {'Yes' if email.get('has_attachments', False) else 'No'}\n\n"
     
     if params.page < total_pages:
